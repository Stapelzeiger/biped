cmake_minimum_required(VERSION 3.5)
project(biped_robot_description)

find_package(ament_cmake REQUIRED)

install(
<<<<<<< HEAD
  DIRECTORY config launch meshes meshes_old meshes_v2 urdf
=======
  DIRECTORY config launch meshes meshes_v2 meshes_old urdf
>>>>>>> 90448bb2
  DESTINATION share/${PROJECT_NAME}
)

ament_export_dependencies(${THIS_PACKAGE_INCLUDE_DEPENDS})

if(BUILD_TESTING)
  find_package(ament_cmake_pytest REQUIRED)
endif()

ament_package()<|MERGE_RESOLUTION|>--- conflicted
+++ resolved
@@ -4,11 +4,7 @@
 find_package(ament_cmake REQUIRED)
 
 install(
-<<<<<<< HEAD
-  DIRECTORY config launch meshes meshes_old meshes_v2 urdf
-=======
   DIRECTORY config launch meshes meshes_v2 meshes_old urdf
->>>>>>> 90448bb2
   DESTINATION share/${PROJECT_NAME}
 )
 
