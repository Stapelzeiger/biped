import rclpy
from rclpy.node import Node
import threading
from std_msgs.msg import Bool, Float64, Empty
from sensor_msgs.msg import Joy
import numpy as np

from geometry_msgs.msg import TwistStamped

class JoyNode(Node):

    def __init__(self):
        super().__init__('joy_command')
        self.lock = threading.Lock()
        self.twist_pub = self.create_publisher(TwistStamped, "~/commanded_twist", 1)
        self.pub_step_sim = self.create_publisher(Float64, "~/step_sim", 1)
        self.pub_pause_sim = self.create_publisher(Bool, "~/pause_sim", 1)
        self.pub_reset_sim = self.create_publisher(Empty, "~/reset_sim", 1)
        self.pub_stop = self.create_publisher(Bool, "~/stop", 1)

        self.subscription = self.create_subscription(
            Joy,
            '/joy',
            self.joy_cb,
            1)
        self.dt = 0.01
        self.timer = self.create_timer(self.dt, self.timer_cb)
        self.joy = None

        self.pause_btn = False
        self.paused = True
        self.step_btn = False
        self.speed_step_cnt = 0
        self.counter = 0.0

        self.list_desired_vel = [
            np.array([0.0, 0.0]),
            np.array([0.02, 0.0])
        ]
        self.current_des_vel = self.list_desired_vel[0]
        self.use_joystick = True
        if self.use_joystick == False:
            msg = Empty()
            self.pub_reset_sim.publish(msg)

        self.stopped_state = False

    def joy_cb(self, msg):
        with self.lock:
            self.joy = msg

    def timer_cb(self):
        with self.lock:
            joy = self.joy
        if joy is None:
            return

<<<<<<< HEAD
        if self.use_joystick == False:
            duration_traj = 60.0 # should be higher than 15, cause initialization takes some time
            N = duration_traj/self.dt
            print(self.counter)
            if self.counter % int(N) == 0:
                self.list_desired_vel.pop(0)
                self.counter = 0
                msg = Empty()
                self.pub_reset_sim.publish(msg)
                print('moving to a new trajectory: ', self.current_des_vel)

            if self.counter < N/2:
                self.current_des_vel = np.array([0.0, 0.0])
            else:
                self.current_des_vel = self.list_desired_vel[0]

            msg_twist = TwistStamped()
            msg_twist.header.stamp = self.get_clock().now().to_msg()
            msg_twist.header.frame_id = "base_link"
            msg_twist.twist.linear.x = self.current_des_vel[0]
            msg_twist.twist.linear.y = self.current_des_vel[1]
            msg_twist.twist.linear.z = 0.0
            msg_twist.twist.angular.x = 0.0
            msg_twist.twist.angular.y = 0.0
            msg_twist.twist.angular.z = 0.0
            self.twist_pub.publish(msg_twist)
        else:
            msg_twist = TwistStamped()
            msg_twist.header.stamp = self.get_clock().now().to_msg()
            msg_twist.header.frame_id = "base_link"
            msg_twist.twist.linear.x = 0.1 * joy.axes[1]
            msg_twist.twist.linear.y = 0.1 * joy.axes[0]
            msg_twist.twist.linear.z = 0.0
            msg_twist.twist.angular.x = 0.0
            msg_twist.twist.angular.y = 0.0
            msg_twist.twist.angular.z = 0.1 * joy.axes[3]
            self.twist_pub.publish(msg_twist)

=======
        msg_twist = TwistStamped()
        msg_twist.header.stamp = self.get_clock().now().to_msg()
        msg_twist.header.frame_id = "base_link"
        msg_twist.twist.linear.x = 0.5 * joy.axes[1]
        msg_twist.twist.linear.y = 0.1 * joy.axes[0]
        msg_twist.twist.linear.z = 0.0
        msg_twist.twist.angular.x = 0.0
        msg_twist.twist.angular.y = 0.0
        msg_twist.twist.angular.z = 0.1 * joy.axes[3]
        self.twist_pub.publish(msg_twist)
>>>>>>> 0b3d76d5

        if self.joy.buttons[0] and not self.pause_btn: # A
            self.paused = not self.paused
        self.pause_btn = joy.buttons[0]

        msg_pause_msg = Bool()
        msg_pause_msg.data = self.paused
        self.pub_pause_sim.publish(msg_pause_msg)

        speed_step = (1 - joy.axes[5]) / 2 # R2
        if speed_step > 0.02:
            self.speed_step_cnt += speed_step
            while self.speed_step_cnt > 1:
                self.speed_step_cnt -= 1
                msg = Float64()
                msg.data = self.dt
                self.pub_step_sim.publish(msg)

        if self.joy.buttons[5] and not self.step_btn: # R1
            msg = Float64()
            msg.data = 0.000001
            self.pub_step_sim.publish(msg)
        self.step_btn = joy.buttons[5]

        if self.joy.buttons[2]: # X
            msg = Empty()
            self.pub_reset_sim.publish(msg)
<<<<<<< HEAD
        self.counter += 1
=======

        if self.joy.buttons[4]: # L1
            print('stop_experiment')
            self.stopped_state = True

        if self.joy.buttons[6]: # tiny left button
            print('start_experiment')
            self.stopped_state = False
            msg = Bool()
            msg.data = self.stopped_state
            self.pub_stop.publish(msg)

        if self.stopped_state:
            msg = Bool()
            msg.data = self.stopped_state
            self.pub_stop.publish(msg)
>>>>>>> 0b3d76d5

def main(args=None):
    rclpy.init(args=args)
    node = JoyNode()
    rclpy.spin(node)
    rclpy.shutdown()

if __name__ == "__main__":
    main()<|MERGE_RESOLUTION|>--- conflicted
+++ resolved
@@ -55,7 +55,6 @@
         if joy is None:
             return
 
-<<<<<<< HEAD
         if self.use_joystick == False:
             duration_traj = 60.0 # should be higher than 15, cause initialization takes some time
             N = duration_traj/self.dt
@@ -86,7 +85,7 @@
             msg_twist = TwistStamped()
             msg_twist.header.stamp = self.get_clock().now().to_msg()
             msg_twist.header.frame_id = "base_link"
-            msg_twist.twist.linear.x = 0.1 * joy.axes[1]
+            msg_twist.twist.linear.x = 0.5 * joy.axes[1]
             msg_twist.twist.linear.y = 0.1 * joy.axes[0]
             msg_twist.twist.linear.z = 0.0
             msg_twist.twist.angular.x = 0.0
@@ -94,18 +93,6 @@
             msg_twist.twist.angular.z = 0.1 * joy.axes[3]
             self.twist_pub.publish(msg_twist)
 
-=======
-        msg_twist = TwistStamped()
-        msg_twist.header.stamp = self.get_clock().now().to_msg()
-        msg_twist.header.frame_id = "base_link"
-        msg_twist.twist.linear.x = 0.5 * joy.axes[1]
-        msg_twist.twist.linear.y = 0.1 * joy.axes[0]
-        msg_twist.twist.linear.z = 0.0
-        msg_twist.twist.angular.x = 0.0
-        msg_twist.twist.angular.y = 0.0
-        msg_twist.twist.angular.z = 0.1 * joy.axes[3]
-        self.twist_pub.publish(msg_twist)
->>>>>>> 0b3d76d5
 
         if self.joy.buttons[0] and not self.pause_btn: # A
             self.paused = not self.paused
@@ -133,9 +120,7 @@
         if self.joy.buttons[2]: # X
             msg = Empty()
             self.pub_reset_sim.publish(msg)
-<<<<<<< HEAD
         self.counter += 1
-=======
 
         if self.joy.buttons[4]: # L1
             print('stop_experiment')
@@ -152,7 +137,6 @@
             msg = Bool()
             msg.data = self.stopped_state
             self.pub_stop.publish(msg)
->>>>>>> 0b3d76d5
 
 def main(args=None):
     rclpy.init(args=args)
