import rclpy
from rclpy.node import Node

from sensor_msgs.msg import JointState, Imu
from nav_msgs.msg import Odometry
from trajectory_msgs.msg import MultiDOFJointTrajectoryPoint, MultiDOFJointTrajectory, JointTrajectory
from geometry_msgs.msg import TransformStamped, Vector3Stamped, PoseStamped, PoseWithCovarianceStamped, TwistStamped

from rosgraph_msgs.msg import Clock
from biped_bringup.msg import StampedBool
from std_msgs.msg import Bool, Float64, Empty, Float32, String
from tf2_ros import TransformBroadcaster, TransformException
from tf2_ros.buffer import Buffer
from tf2_ros.transform_listener import TransformListener
from scipy.spatial.transform import Rotation as R
import mujoco as mj
import mujoco_viewer
import numpy as np
import sys
import json
import time
from sim_mujoco.submodules.pid import pid as pid_ctrl

from threading import Lock
import math 

import csv
import os
sys.path.insert(0, '/home/sorina/Documents/code/biped_hardware/ros2_ws/src/biped/sim_mujoco/sim_mujoco/')
from bc_controller import PolicyBC

def setup_pid(control_rate, kp, ki, kd):
    pid = pid_ctrl()
    pid.pid_set_frequency(control_rate)
    pid.pid_set_gains(kp, ki, kd)
    return pid

class MujocoNode(Node):
    def __init__(self):
        super().__init__('mujoco_sim')
        self.declare_parameter("mujoco_xml_path", rclpy.parameter.Parameter.Type.STRING)
        self.declare_parameter("sim_time_sec", rclpy.parameter.Parameter.Type.DOUBLE)
        self.declare_parameter("visualization_rate", rclpy.parameter.Parameter.Type.DOUBLE)
        self.declare_parameter("visualize_mujoco", rclpy.parameter.Parameter.Type.BOOL)
        self.declare_parameter("publish_tf", rclpy.parameter.Parameter.Type.BOOL)
        self.visualize_mujoco = self.get_parameter("visualize_mujoco").get_parameter_value().bool_value
        mujoco_xml_path = self.get_parameter("mujoco_xml_path").get_parameter_value().string_value
        self.sim_time_sec = self.get_parameter("sim_time_sec").get_parameter_value().double_value
        self.visualization_rate = self.get_parameter("visualization_rate").get_parameter_value().double_value
        self.publish_tf = self.get_parameter("publish_tf").get_parameter_value().bool_value
        self.initialization_done = False
        self.goal_pos = [0.0, 0.0]
        self.contact_states = {'R_FOOT': False,
                               'L_FOOT': False}

        self.model = mj.MjModel.from_xml_path(mujoco_xml_path)
        mj.mj_printModel(self.model, 'robot_information.txt')
        self.data = mj.MjData(self.model)
        self.lock = Lock()

        self.time = time.time()
        self.model.opt.timestep = self.sim_time_sec
        self.dt = self.model.opt.timestep
        self.R_b_to_I = None
        self.v_b = None
        self.swing_foot_BF_pos = None
        self.stance_foot_BF_pos = None
        self.dcm_desired_BF = None
        self.T_since_contact_right = 0.0
        self.T_since_contact_left = 0.0
        self.T_since_no_contact_right = 0.0
        self.T_since_no_contact_left = 0.0

        self.accel_noise_density = 0.14 * 9.81/1000 # [m/s2 * sqrt(s)]
        self.accel_bias_random_walk = 0.0004 # [m/s2 / sqrt(s)]
        self.gyro_noise_density = 0.0035 / 180 * np.pi # [rad/s * sqrt(s)]
        self.gyro_bias_random_walk = 8.0e-06 # [rad/s / sqrt(s)]
        self.accel_noise_std = self.accel_noise_density / np.sqrt(self.dt)
        self.accel_bias_noise_std = self.accel_bias_random_walk * np.sqrt(self.dt)
        self.gyro_noise_std = self.gyro_noise_density / np.sqrt(self.dt)
        self.gyro_bias_noise_std = self.gyro_bias_random_walk * np.sqrt(self.dt)
        self.accel_bias = np.random.normal(0, self.accel_bias_random_walk * np.sqrt(100), 3)
        self.gyro_bias = np.random.normal(0, self.gyro_bias_random_walk * np.sqrt(100), 3)

        if self.visualize_mujoco == True:
            self.viewer = mujoco_viewer.MujocoViewer(self.model, self.data)
            self.viewer.cam.azimuth = 90
            self.viewer.cam.elevation = -25
            self.viewer.render()

        self.name_joints = self.get_joint_names()

        self.q_joints = {}
        for i in self.name_joints:
            self.q_joints[i] = {
                'timestamp': 0.0,
                'actual_pos': 0.0,
                'actual_vel': 0.0,
                'actual_acc': 0.0,
                'desired_pos': 0.0,
                'desired_vel': 0.0,
                'feedforward_torque': 0.0
            }

        self.name_actuators = []
        for i in range(0, self.model.nu):  # skip root
            self.name_actuators.append(mj.mj_id2name(self.model, mj.mjtObj.mjOBJ_ACTUATOR, i))

        self.q_actuator_addr = {}
        for name in self.name_actuators:
            self.q_actuator_addr[name] = mj.mj_name2id(self.model, mj.mjtObj.mjOBJ_ACTUATOR, name)

        self.q_pos_addr_joints = {}
        for name in self.name_joints:
            self.q_pos_addr_joints[name] = self.model.jnt_qposadr[mj.mj_name2id(
                self.model, mj.mjtObj.mjOBJ_JOINT, name)]
        
        self.counter = 0

        self.init([0.0, 0.0, 0.0])

        self.clock_pub = self.create_publisher(Clock, '/clock', 10)

        self.odometry_base_pub = self.create_publisher(Odometry, '~/odometry', 10)
        self.contact_right_pub = self.create_publisher(StampedBool, '~/contact_foot_right', 10)
        self.contact_left_pub = self.create_publisher(StampedBool, '~/contact_foot_left', 10)

        self.stop_pub = self.create_publisher(Bool, '~/stop', 10)

        self.joint_states_pub = self.create_publisher(JointState, 'joint_states', 10)
        self.imu_pub = self.create_publisher(Imu, '~/imu', 10)
        self.tf_broadcaster = TransformBroadcaster(self)

        self.joint_traj_sub = self.create_subscription(JointTrajectory, 'joint_trajectory', self.joint_traj_cb, 10)
        self.joint_traj_msg = None

        self.initial_pose_sub = self.create_subscription(PoseWithCovarianceStamped, 'initialpose', self.init_cb, 10)
        self.reset_sub = self.create_subscription(Empty, '~/reset', self.reset_cb, 10)

<<<<<<< HEAD
        self.swing_foot_BF_sub = self.create_subscription(Vector3Stamped, "~/swing_foot_BF", self.swing_foot_BF_cb, 10)
        self.stance_foot_BF_sub = self.create_subscription(Vector3Stamped, "~/stance_foot_BF", self.stance_foot_BF_cb, 10)
        self.dcm_desired_BF_sub = self.create_subscription(TwistStamped, "~/dcm_desired_BF", self.dcm_desired_BF_cb, 10)

        self.paused = True
        self.step_sim_sub = self.create_subscription(Float64, "~/step", self.step_cb, 1)
        self.pause_sim_sub = self.create_subscription(Bool, "~/pause", self.pause_cb, 1)

        self.folder_name = 'src/biped/sim_mujoco/sim_mujoco/data'
        if not os.path.exists(self.folder_name):
            os.makedirs(self.folder_name)

        self.file = open(f'{self.folder_name}/dataset_comparison_spectral.csv', 'w', newline='')
        self.writer = csv.writer(self.file)
        self.write_controller_dataset_header()

        self.policy_NN_output = None
        self.use_bc_policy = True

        if self.use_bc_policy == True:
            self.policy_input_size = 40 # todo fix this hardcoded thing
            action_size = len(self.name_joints) * 3 # q_des, qdot_des, tau_ff
            self.num_input_state = 3
            self.policy_bc_NN = PolicyBC(self.policy_input_size, action_size, self.num_input_state)
            self.list_policy_inputs = []
        self.timer = self.create_timer(self.dt, self.timer_cb)
=======
        self.paused = False
        self.step_sim_sub = self.create_subscription(Float64, "~/step", self.step_cb, 1)
        self.pause_sim_sub = self.create_subscription(Bool, "~/pause", self.pause_cb, 1)

        self.previous_q_vel = np.zeros(self.model.nv)

        self.timer = self.create_timer(self.dt*2, self.timer_cb, clock=rclpy.clock.Clock(clock_type=rclpy.clock.ClockType.STEADY_TIME))
>>>>>>> 0b3d76d5

    def swing_foot_BF_cb(self, msg):
        self.swing_foot_BF_pos = np.array([msg.vector.x, msg.vector.y, msg.vector.z])

    def stance_foot_BF_cb(self, msg):
        self.stance_foot_BF_pos = np.array([msg.vector.x, msg.vector.y, msg.vector.z])

    def dcm_desired_BF_cb(self, msg):
        self.dcm_desired_BF = np.array([msg.twist.linear.x, msg.twist.linear.y])

    def reset_cb(self, msg):
        with self.lock:
            self.init([0.0, 0.0, 0.0], q=[1.0, 0.0, 0.0, 0.0])

    def init_cb(self, msg):
        with self.lock:
            p = msg.pose.pose.position
            q = msg.pose.pose.orientation
            self.init([p.x, p.y, p.z], q=[q.w, q.x, q.y, q.z])

    def init(self, p, q=[1.0, 0.0, 0.0, 0.0]):
        self.model.eq_data[0][0] = p[0]
        self.model.eq_data[0][1] = p[1]
        self.model.eq_data[0][2] = 1.5 # one meter above gnd

        self.data.qpos = [0.0] * self.model.nq
        self.data.qpos[3] = q[0]
        self.data.qpos[4] = q[1]
        self.data.qpos[5] = q[2]
        self.data.qpos[6] = q[3]

        self.data.qvel = [0.0]* self.model.nv

        self.data.qpos[0] = p[0]
        self.data.qpos[1] = p[1]
        self.data.qpos[2] = self.model.eq_data[0][2]

        self.model.eq_active[0] = 1
        mj.mj_step(self.model, self.data)
        self.initialization_done = False
        self.initialization_timeout = 0.2
        self.get_logger().info("initialize")

    def timer_cb(self):
        with self.lock:
            if not self.paused:
                self.step()

    def step_cb(self, msg):
        with self.lock:
            if not self.paused:
                return

            t = msg.data
            while t > 0:
                t -= self.dt
                self.step()

    def pause_cb(self, msg):
        with self.lock:
            self.paused = msg.data

    def step(self):
        if not self.initialization_done:
            msg_stop_controller = Bool()
            msg_stop_controller.data = (self.initialization_timeout > 0)
            self.stop_pub.publish(msg_stop_controller)

            self.model.eq_data[0][2] -= 0.5 * self.dt
            self.initialization_timeout -= self.dt

        self.read_contact_states()
        if self.contact_states['R_FOOT'] or self.contact_states['L_FOOT']:
            if not self.initialization_done:
                self.get_logger().info("init done")
                self.initialization_done = True
                self.data.qvel = [0.0]* self.model.nv
                self.model.eq_active[0] = 0 # let go of the robot

        if self.visualize_mujoco is True:
            vis_update_downsampling = int(round(1.0/self.visualization_rate/self.sim_time_sec/10))
            if self.counter % vis_update_downsampling == 0:
                self.viewer.render()

<<<<<<< HEAD
        if self.use_bc_policy == True:
            if self.initialization_done and self.dcm_desired_BF is not None:
                policy_input_one_instance = self.create_policy_input()

                while len(self.list_policy_inputs) < self.policy_input_size * self.num_input_state:
                    self.list_policy_inputs.extend(policy_input_one_instance)

                self.list_policy_inputs.extend(policy_input_one_instance) # add new one
                for i in range(self.policy_input_size):
                    self.list_policy_inputs.pop(0) # pop the old state
                policy_input = np.array(self.list_policy_inputs)
                self.policy_NN_output = self.policy_bc_NN(policy_input)

        self.run_joint_controllers(self.policy_NN_output)

        mj.mj_step(self.model, self.data)
        self.time += self.dt
        self.counter += 1
=======
        for _ in range(2):
            self.run_joint_controllers()
            self.ankle_foot_spring('L_ANKLE')
            self.ankle_foot_spring('R_ANKLE')
            mj.mj_step(self.model, self.data)
            self.time += self.dt
            self.counter += 1
>>>>>>> 0b3d76d5

        self.read_contact_states()
        self.ankle_foot_spring('L_ANKLE')
        self.ankle_foot_spring('R_ANKLE')

        clock_msg = Clock()
        clock_msg.clock.sec = int(self.time)
        clock_msg.clock.nanosec = int((self.time - clock_msg.clock.sec) * 1e9)
        self.clock_pub.publish(clock_msg)

        msg_odom = Odometry()
        msg_odom.header.stamp.sec = int(self.time)
        msg_odom.header.stamp.nanosec = int((self.time - clock_msg.clock.sec) * 1e9)
        msg_odom.header.frame_id = 'odom'
        msg_odom.child_frame_id = 'base_link'
        msg_odom.pose.pose.position.x = self.data.qpos[0]
        msg_odom.pose.pose.position.y = self.data.qpos[1]
        msg_odom.pose.pose.position.z = self.data.qpos[2]
        msg_odom.pose.pose.orientation.w = self.data.qpos[3]
        msg_odom.pose.pose.orientation.x = self.data.qpos[4]
        msg_odom.pose.pose.orientation.y = self.data.qpos[5]
        msg_odom.pose.pose.orientation.z = self.data.qpos[6]
        q = msg_odom.pose.pose.orientation

        self.R_b_to_I = R.from_quat([q.x, q.y, q.z, q.w]).as_matrix()
        self.v_b = self.R_b_to_I.T @ self.data.qvel[0:3] # linear vel is in inertial frame
        msg_odom.twist.twist.linear.x = self.v_b[0]
        msg_odom.twist.twist.linear.y = self.v_b[1]
        msg_odom.twist.twist.linear.z = self.v_b[2]
        msg_odom.twist.twist.angular.x = self.data.qvel[3] # angular vel is in body frame
        msg_odom.twist.twist.angular.y = self.data.qvel[4]
        msg_odom.twist.twist.angular.z = self.data.qvel[5]
        self.odometry_base_pub.publish(msg_odom)

        if self.publish_tf:
            t = TransformStamped()
            t.header = msg_odom.header
            t.child_frame_id = msg_odom.child_frame_id
            t.transform.translation.x = msg_odom.pose.pose.position.x
            t.transform.translation.y = msg_odom.pose.pose.position.y
            t.transform.translation.z = msg_odom.pose.pose.position.z
            t.transform.rotation = msg_odom.pose.pose.orientation
            self.tf_broadcaster.sendTransform(t)

        msg_contact_right = StampedBool()
        msg_contact_left = StampedBool()
        msg_contact_right.header.stamp.sec = int(self.time)
        msg_contact_right.header.stamp.nanosec = int((self.time - clock_msg.clock.sec) * 1e9)
        msg_contact_right.data = self.contact_states['R_FOOT']
        msg_contact_left.header.stamp.sec = int(self.time)
        msg_contact_left.header.stamp.nanosec = int((self.time - clock_msg.clock.sec) * 1e9)
        msg_contact_left.data = self.contact_states['L_FOOT']
        self.contact_right_pub.publish(msg_contact_right)
        self.contact_left_pub.publish(msg_contact_left)

        msg_joint_states = JointState()
        msg_joint_states.header.stamp.sec = int(self.time)
        msg_joint_states.header.stamp.nanosec = int((self.time - clock_msg.clock.sec) * 1e9)
        for key, value in self.q_joints.items():
            msg_joint_states.name.append(key)
            msg_joint_states.position.append(value['actual_pos'])
            msg_joint_states.velocity.append(value['actual_vel'])
            msg_joint_states.effort.append(value['actual_acc'])
        self.joint_states_pub.publish(msg_joint_states)

        gyro_id = mj.mj_name2id(self.model, mj.mjtObj.mjOBJ_SENSOR, "gyro")
        accel_id = mj.mj_name2id(self.model, mj.mjtObj.mjOBJ_SENSOR, "accelerometer")
        accel = self.data.sensordata[self.model.sensor_adr[accel_id]:self.model.sensor_adr[accel_id] + 3]
        self.accel_bias += np.random.normal(0, self.accel_bias_noise_std, 3)
        # accel += self.accel_bias + np.random.normal(0, self.accel_noise_std, 3)
        gyro = self.data.sensordata[self.model.sensor_adr[gyro_id]:self.model.sensor_adr[gyro_id] + 3]
        self.gyro_bias += np.random.normal(0, self.gyro_bias_noise_std, 3)
        # gyro += self.gyro_bias + np.random.normal(0, self.gyro_noise_std, 3)
        if not self.initialization_done:
            accel = [0.0, 0.0, -9.81]
            gyro = np.zeros(3)
        msg_imu = Imu()
        msg_imu.header.stamp.sec = int(self.time)
        msg_imu.header.stamp.nanosec = int((self.time - clock_msg.clock.sec) * 1e9)
        msg_imu.header.frame_id = 'imu'
        msg_imu.linear_acceleration.x = accel[0]
        msg_imu.linear_acceleration.y = accel[1]
        msg_imu.linear_acceleration.z = accel[2]
        msg_imu.angular_velocity.x = gyro[0]
        msg_imu.angular_velocity.y = gyro[1]
        msg_imu.angular_velocity.z = gyro[2]
        msg_imu.orientation_covariance[0] = -1 # no orientation
        self.imu_pub.publish(msg_imu)

        if self.initialization_done and self.dcm_desired_BF is not None:
            input_data = self.create_policy_input()
            output_data = self.create_policy_output()
            self.write_controller_dataset_entry(input_data, output_data)

    def run_joint_controllers(self, policy_NN=None):
        if self.joint_traj_msg is None:
            return
<<<<<<< HEAD

        duration = 10000
        if self.counter < duration:
            print('running expert, elapsed time:', duration - self.counter)

            # running the expert policy
            for key, value in self.q_joints.items():
                id_joint_mj = mj.mj_name2id(self.model, mj.mjtObj.mjOBJ_JOINT, key)
                value['actual_pos'] = self.data.qpos[self.model.jnt_qposadr[id_joint_mj]]
                value['actual_vel'] = self.data.qvel[self.model.jnt_dofadr[id_joint_mj]]
                value['actual_acc'] = self.data.qacc[self.model.jnt_dofadr[id_joint_mj]]
                if key in self.joint_traj_msg.joint_names:
                    id_joint_msg = self.joint_traj_msg.joint_names.index(key)
                    value['desired_pos'] = self.joint_traj_msg.points[0].positions[id_joint_msg]
                    if self.joint_traj_msg.points[0].velocities:
                        value['desired_vel'] = self.joint_traj_msg.points[0].velocities[id_joint_msg]
                    if self.joint_traj_msg.points[0].effort:
                        if math.isnan(self.joint_traj_msg.points[0].effort[id_joint_msg]) is False:
                            value['feedforward_torque'] = self.joint_traj_msg.points[0].effort[id_joint_msg]
                        else:
                            value['feedforward_torque'] = 0.0
        else:
            print('running learner')
            desired_pos = policy_NN[0: len(self.name_joints)]
            desired_vel = policy_NN[len(self.name_joints): 2 * len(self.name_joints)]
            tau_ff = policy_NN[2 * len(self.name_joints): 3 * len(self.name_joints)]
            # bad to duplicate code, will fix later
            cnt = 0
            for key, value in self.q_joints.items():
                id_joint_mj = mj.mj_name2id(self.model, mj.mjtObj.mjOBJ_JOINT, key)
                value['actual_pos'] = self.data.qpos[self.model.jnt_qposadr[id_joint_mj]]
                value['actual_vel'] = self.data.qvel[self.model.jnt_dofadr[id_joint_mj]]
                value['actual_acc'] = self.data.qacc[self.model.jnt_dofadr[id_joint_mj]]
                if (key != 'L_ANKLE' or key != 'R_ANKLE'):
                    value['desired_pos'] = desired_pos[cnt]
                    value['desired_vel'] = desired_vel[cnt]
                    value['feedforward_torque'] = tau_ff[cnt]
                cnt += 1

=======
        for key, value in self.q_joints.items():
            id_joint_mj = mj.mj_name2id(self.model, mj.mjtObj.mjOBJ_JOINT, key)
            value['actual_pos'] = self.data.qpos[self.model.jnt_qposadr[id_joint_mj]]
            value['actual_vel'] = self.data.qvel[self.model.jnt_dofadr[id_joint_mj]]
            actual_acc = (self.data.qvel[self.model.jnt_dofadr[id_joint_mj]] - self.previous_q_vel[self.model.jnt_dofadr[id_joint_mj]])/self.dt
            value['actual_acc'] = actual_acc
            if key in self.joint_traj_msg.joint_names:
                id_joint_msg = self.joint_traj_msg.joint_names.index(key)
                value['desired_pos'] = self.joint_traj_msg.points[0].positions[id_joint_msg]
                if self.joint_traj_msg.points[0].velocities:
                    value['desired_vel'] = self.joint_traj_msg.points[0].velocities[id_joint_msg]
                if self.joint_traj_msg.points[0].effort:
                    if math.isnan(self.joint_traj_msg.points[0].effort[id_joint_msg]) is False:
                        value['feedforward_torque'] = self.joint_traj_msg.points[0].effort[id_joint_msg]
                    else:
                        value['feedforward_torque'] = 0.0
        self.previous_q_vel = self.data.qvel.copy()
>>>>>>> 0b3d76d5

        kp_moteus = 240.0
        Kp = (kp_moteus/(2*math.pi)) * np.ones(self.model.njnt - 1) # exclude root

        i = 0
        for key, value in self.q_joints.items():
            if key != 'L_ANKLE' and key != 'R_ANKLE':
                error = value['actual_pos'] - value['desired_pos']
                actuators_torque = - Kp[i]*error
                actuators_vel = value['desired_vel']
                feedforward_torque = value['feedforward_torque']
                self.data.ctrl[self.q_actuator_addr[str(key)]] = actuators_torque
                self.data.ctrl[self.q_actuator_addr[str(key) + "_VEL"]] = actuators_vel
                id_joint_mj = mj.mj_name2id(self.model, mj.mjtObj.mjOBJ_JOINT, key)
                self.data.qfrc_applied[self.model.jnt_dofadr[id_joint_mj]] = feedforward_torque
            i = i + 1

    def write_controller_dataset_header(self):
        # Dataset: 
        #   joint states
        #   baselink vel BF
        #   goal vx_des_BF, vy_des BF
        #   right & left foot: 
        #           t since contact,
        #           t since no contact, 
        #           pos BF
        #   controller: tau_ff, q_j_des, q_j_vel_des
        #   policy network: tau_ff, q_j_des, q_j_vel_des
        header_qs = ['q_' + str(i) for i in range(len(self.data.qpos)) ]
        header_qd = ['qd_' + str(i) for i in range(len(self.data.qvel))]

        header_for_joint_states = [name + '_pos' for name in self.name_joints]
        header_for_joint_states += [name + '_vel' for name in self.name_joints]
        header_for_baselink = ['vel_x_BF', 'vel_y_BF', 'vel_z_BF', 'normal_vec_x_BF', 'normal_vec_y_BF', 'normal_vec_z_BF', 'omega_x', 'omega_y', 'omega_z']
        header_for_goal = ['vx_des_BF', 'vy_des_BF']
        header_for_right_foot = ['right_foot_t_since_contact', 'right_foot_t_since_no_contact', 'right_foot_pos_x_BF', 'right_foot_pos_y_BF', 'right_foot_pos_z_BF']
        header_for_left_foot = ['left_foot_t_since_contact', 'left_foot_t_since_no_contact', 'left_foot_pos_x_BF', 'left_foot_pos_y_BF', 'left_foot_pos_z_BF']
        header_for_tau_ff = [name + '_tau_ff' for name in self.name_joints]
        header_for_q_j_des =  [name + '_q_des' for name in self.name_joints]
        header_for_q_j_vel_des = [name + '_q_vel_des' for name in self.name_joints]
        header_for_tau_ff_policy = [name + '_tau_ff_policy' for name in self.name_joints]
        header_for_q_j_des_policy =  [name + '_q_des_policy' for name in self.name_joints]
        header_for_q_j_vel_des_policy = [name + '_q_vel_des_policy' for name in self.name_joints]
        # header_for_tau_ff = ['qfrc_applied_' + str(i) for i in range(len(self.data.qfrc_applied))]
        # header_for_des_q_q_dot = ['ctrl_' + str(i) for i in range(len(self.data.ctrl))]
        header = ['time', 'dt', 
                        # *header_qs, 
                        # *header_qd,
                          *header_for_joint_states,
                          *header_for_baselink,
                          *header_for_goal, 
                          *header_for_right_foot,
                          *header_for_left_foot,
                          *header_for_tau_ff,
                          *header_for_q_j_des,
                          *header_for_q_j_vel_des,
                          *header_for_tau_ff_policy,
                          *header_for_q_j_des_policy,
                          *header_for_q_j_vel_des_policy
                          ]
        self.writer.writerow(header)

    def create_policy_input(self):
        data_for_joint_states = [self.q_joints[name]['actual_pos'] for name in self.name_joints]
        data_for_joint_states += [self.q_joints[name]['actual_vel'] for name in self.name_joints]
        normal_vector_I = np.array([0.0, 0.0, 1.0])
        normal_vector_BF = self.R_b_to_I.T@normal_vector_I
        data_for_baselink = [self.v_b[0], self.v_b[1], self.v_b[2],
                            normal_vector_BF[0], normal_vector_BF[1], normal_vector_BF[2],
                            self.data.qvel[3], self.data.qvel[4], self.data.qvel[5]]
        data_for_goal = [self.dcm_desired_BF[0], self.dcm_desired_BF[1]]

        if self.contact_states['R_FOOT'] == True:
            data_for_right_foot = [self.stance_foot_BF_pos[0], self.stance_foot_BF_pos[1], # z is removed, todo fix why it is always 0
                                self.T_since_contact_right, self.T_since_no_contact_right]
        else:
            data_for_right_foot = [self.swing_foot_BF_pos[0], self.swing_foot_BF_pos[1],  # z is removed, todo fix why it is always 0
                                self.T_since_contact_right, self.T_since_contact_right]

        if self.contact_states['L_FOOT'] == True:
            data_for_left_foot = [self.stance_foot_BF_pos[0], self.stance_foot_BF_pos[1], self.stance_foot_BF_pos[2],
                                self.T_since_contact_left, self.T_since_no_contact_left]
        else:
            data_for_left_foot = [self.swing_foot_BF_pos[0], self.swing_foot_BF_pos[1], self.swing_foot_BF_pos[2],
                                self.T_since_contact_left, self.T_since_no_contact_left]

        policy_input = [
                        *data_for_joint_states,
                        *data_for_baselink,
                        # *self.data.qpos,
                        # *self.data.qvel,
                        *data_for_goal,
                        *data_for_right_foot,
                        *data_for_left_foot,
                        ]
        
        return policy_input

    def create_policy_output(self):
        data_for_tau_ff = [self.q_joints[name]['feedforward_torque'] for name in self.name_joints]
        data_for_q_j_des = [self.q_joints[name]['desired_pos'] for name in self.name_joints]
        data_for_q_j_vel_des = [self.q_joints[name]['desired_vel'] for name in self.name_joints]

        # q_frc = self.data.qfrc_applied
        # q_ctrl = self.data.ctrl
        # policy_output = [*q_frc, *q_ctrl]
        policy_output = [*data_for_tau_ff, *data_for_q_j_des, *data_for_q_j_vel_des]
        return policy_output

    def write_controller_dataset_entry(self, policy_input, policy_output):
        if self.initialization_done and self.dcm_desired_BF is not None:
            row_entry = [self.time, self.model.opt.timestep, *policy_input, *policy_output, *self.policy_NN_output]
            self.writer.writerow(row_entry)

    def joint_traj_cb(self, msg):
        with self.lock:
            self.joint_traj_msg = msg

    def read_contact_states(self):
        self.contact_states['R_FOOT'] = False
        self.contact_states['L_FOOT'] = False

        geom1_list = []
        geom2_list = []
        for i in range(self.data.ncon):
            contact = self.data.contact[i]

            name_geom1 = mj.mj_id2name(
                self.model, mj.mjtObj.mjOBJ_GEOM, contact.geom1)
            name_geom2 = mj.mj_id2name(
                self.model, mj.mjtObj.mjOBJ_GEOM, contact.geom2)
            geom1_list.append(name_geom1)
            geom2_list.append(name_geom2)

        if self.data.ncon != 0:
            if 'L_FOOT' in geom2_list:
                first_entry_idx = geom2_list.index('L_FOOT')
                if geom1_list[first_entry_idx] == 'floor':
                    self.contact_states['L_FOOT'] = True

            if 'R_FOOT' in geom2_list:
                first_entry_idx = geom2_list.index('R_FOOT')
                if geom1_list[first_entry_idx] == 'floor':
                    self.contact_states['R_FOOT'] = True

        if self.contact_states['R_FOOT'] == True:
            self.T_since_contact_right = self.T_since_contact_right + self.dt
            self.T_since_no_contact_right = 0.0

        if self.contact_states['R_FOOT'] == False:
            self.T_since_contact_right = 0.0
            self.T_since_no_contact_right = self.T_since_no_contact_right + self.dt

        if self.contact_states['L_FOOT'] == True:
            self.T_since_contact_left = self.T_since_contact_left + self.dt
            self.T_since_no_contact_right = 0.0

        if self.contact_states['L_FOOT'] == False:
            self.T_since_contact_left = 0.0
            self.T_since_no_contact_left = self.T_since_no_contact_left + self.dt

    def get_joint_names(self):
        self.name_joints = []
        for i in range(1, self.model.njnt):  # skip root
            self.name_joints.append(mj.mj_id2name(
                self.model, mj.mjtObj.mjOBJ_JOINT, i))
        return self.name_joints

    def ankle_foot_spring(self, foot_joint):
        'ankle modelled as a spring damped system'
        K = 0.005
        offset = 0.5
        pitch_error_foot = self.data.qpos[self.q_pos_addr_joints[foot_joint]] - offset
        pitch_torque_setpt = - K * pitch_error_foot

        idx_act = mj.mj_name2id(
            self.model, mj.mjtObj.mjOBJ_ACTUATOR, foot_joint)
        vel_actuator_name = str(foot_joint) + str('_VEL')
        idx_vel_act = mj.mj_name2id(
            self.model, mj.mjtObj.mjOBJ_ACTUATOR, vel_actuator_name)

        self.data.ctrl[idx_act] = pitch_torque_setpt
        self.data.ctrl[idx_vel_act] = 0.0

def main(args=None):
    rclpy.init(args=args)
    sim_node = MujocoNode()
    rclpy.spin(sim_node)
    sim_node.destroy_node()
    rclpy.shutdown()

if __name__ == '__main__':
    main()<|MERGE_RESOLUTION|>--- conflicted
+++ resolved
@@ -137,7 +137,6 @@
         self.initial_pose_sub = self.create_subscription(PoseWithCovarianceStamped, 'initialpose', self.init_cb, 10)
         self.reset_sub = self.create_subscription(Empty, '~/reset', self.reset_cb, 10)
 
-<<<<<<< HEAD
         self.swing_foot_BF_sub = self.create_subscription(Vector3Stamped, "~/swing_foot_BF", self.swing_foot_BF_cb, 10)
         self.stance_foot_BF_sub = self.create_subscription(Vector3Stamped, "~/stance_foot_BF", self.stance_foot_BF_cb, 10)
         self.dcm_desired_BF_sub = self.create_subscription(TwistStamped, "~/dcm_desired_BF", self.dcm_desired_BF_cb, 10)
@@ -163,16 +162,11 @@
             self.num_input_state = 3
             self.policy_bc_NN = PolicyBC(self.policy_input_size, action_size, self.num_input_state)
             self.list_policy_inputs = []
-        self.timer = self.create_timer(self.dt, self.timer_cb)
-=======
-        self.paused = False
-        self.step_sim_sub = self.create_subscription(Float64, "~/step", self.step_cb, 1)
-        self.pause_sim_sub = self.create_subscription(Bool, "~/pause", self.pause_cb, 1)
-
-        self.previous_q_vel = np.zeros(self.model.nv)
-
-        self.timer = self.create_timer(self.dt*2, self.timer_cb, clock=rclpy.clock.Clock(clock_type=rclpy.clock.ClockType.STEADY_TIME))
->>>>>>> 0b3d76d5
+
+        self.timer = self.create_timer(self.dt, self.timer_cb, clock=rclpy.clock.Clock(clock_type=rclpy.clock.ClockType.STEADY_TIME))
+
+        # for prev model
+        # self.previous_q_vel = np.zeros(self.model.nv)
 
     def swing_foot_BF_cb(self, msg):
         self.swing_foot_BF_pos = np.array([msg.vector.x, msg.vector.y, msg.vector.z])
@@ -257,7 +251,6 @@
             if self.counter % vis_update_downsampling == 0:
                 self.viewer.render()
 
-<<<<<<< HEAD
         if self.use_bc_policy == True:
             if self.initialization_done and self.dcm_desired_BF is not None:
                 policy_input_one_instance = self.create_policy_input()
@@ -276,15 +269,6 @@
         mj.mj_step(self.model, self.data)
         self.time += self.dt
         self.counter += 1
-=======
-        for _ in range(2):
-            self.run_joint_controllers()
-            self.ankle_foot_spring('L_ANKLE')
-            self.ankle_foot_spring('R_ANKLE')
-            mj.mj_step(self.model, self.data)
-            self.time += self.dt
-            self.counter += 1
->>>>>>> 0b3d76d5
 
         self.read_contact_states()
         self.ankle_foot_spring('L_ANKLE')
@@ -382,7 +366,6 @@
     def run_joint_controllers(self, policy_NN=None):
         if self.joint_traj_msg is None:
             return
-<<<<<<< HEAD
 
         duration = 10000
         if self.counter < duration:
@@ -422,25 +405,24 @@
                     value['feedforward_torque'] = tau_ff[cnt]
                 cnt += 1
 
-=======
-        for key, value in self.q_joints.items():
-            id_joint_mj = mj.mj_name2id(self.model, mj.mjtObj.mjOBJ_JOINT, key)
-            value['actual_pos'] = self.data.qpos[self.model.jnt_qposadr[id_joint_mj]]
-            value['actual_vel'] = self.data.qvel[self.model.jnt_dofadr[id_joint_mj]]
-            actual_acc = (self.data.qvel[self.model.jnt_dofadr[id_joint_mj]] - self.previous_q_vel[self.model.jnt_dofadr[id_joint_mj]])/self.dt
-            value['actual_acc'] = actual_acc
-            if key in self.joint_traj_msg.joint_names:
-                id_joint_msg = self.joint_traj_msg.joint_names.index(key)
-                value['desired_pos'] = self.joint_traj_msg.points[0].positions[id_joint_msg]
-                if self.joint_traj_msg.points[0].velocities:
-                    value['desired_vel'] = self.joint_traj_msg.points[0].velocities[id_joint_msg]
-                if self.joint_traj_msg.points[0].effort:
-                    if math.isnan(self.joint_traj_msg.points[0].effort[id_joint_msg]) is False:
-                        value['feedforward_torque'] = self.joint_traj_msg.points[0].effort[id_joint_msg]
-                    else:
-                        value['feedforward_torque'] = 0.0
-        self.previous_q_vel = self.data.qvel.copy()
->>>>>>> 0b3d76d5
+        # non NN model:
+        # for key, value in self.q_joints.items():
+        #     id_joint_mj = mj.mj_name2id(self.model, mj.mjtObj.mjOBJ_JOINT, key)
+        #     value['actual_pos'] = self.data.qpos[self.model.jnt_qposadr[id_joint_mj]]
+        #     value['actual_vel'] = self.data.qvel[self.model.jnt_dofadr[id_joint_mj]]
+        #     actual_acc = (self.data.qvel[self.model.jnt_dofadr[id_joint_mj]] - self.previous_q_vel[self.model.jnt_dofadr[id_joint_mj]])/self.dt
+        #     value['actual_acc'] = actual_acc
+        #     if key in self.joint_traj_msg.joint_names:
+        #         id_joint_msg = self.joint_traj_msg.joint_names.index(key)
+        #         value['desired_pos'] = self.joint_traj_msg.points[0].positions[id_joint_msg]
+        #         if self.joint_traj_msg.points[0].velocities:
+        #             value['desired_vel'] = self.joint_traj_msg.points[0].velocities[id_joint_msg]
+        #         if self.joint_traj_msg.points[0].effort:
+        #             if math.isnan(self.joint_traj_msg.points[0].effort[id_joint_msg]) is False:
+        #                 value['feedforward_torque'] = self.joint_traj_msg.points[0].effort[id_joint_msg]
+        #             else:
+        #                 value['feedforward_torque'] = 0.0
+        # self.previous_q_vel = self.data.qvel.copy()
 
         kp_moteus = 240.0
         Kp = (kp_moteus/(2*math.pi)) * np.ones(self.model.njnt - 1) # exclude root
