#include "rclcpp/rclcpp.hpp"
#include "rclcpp_components/register_node_macro.hpp"
#include "sensor_msgs/msg/joint_state.hpp"
#include "sensor_msgs/msg/temperature.hpp"
#include "std_msgs/msg/float32.hpp"
#include "std_msgs/msg/bool.hpp"
#include "trajectory_msgs/msg/joint_trajectory.hpp"
#include "moteus_drv/msg/stamped_sensors.hpp"
#include <stdexcept>
#include <tuple>

#pragma GCC diagnostic push
#pragma GCC diagnostic ignored "-Wpedantic"
#include "mjbots/moteus/moteus_protocol.h"
#include "mjbots/moteus/pi3hat_moteus_interface.h"
#pragma GCC diagnostic pop

using namespace mjbots;
using namespace std::chrono_literals;


class MoteusServo: public rclcpp::Node
{
public:
    MoteusServo(const rclcpp::NodeOptions & options) : Node("MoteusServo", options)
    {
        RCLCPP_INFO(this->get_logger(), "Moteus Servo Driver");

        // Joint parameters
        this->declare_parameter<std::vector<std::string>>("joints");
        int64_t can_id = 1;
        joint_names_ = this->get_parameter("joints").as_string_array();
        nb_joints_ = joint_names_.size();
        joint_state_timeout_ = this->declare_parameter<double>("joint_state_timeout", 0.03);
        joint_command_timeout_ = this->declare_parameter<double>("joint_command_timeout", 0.1);
        this->declare_parameter<double>("global_max_torque", 1e9);
        joint_traj_.resize(nb_joints_);
        moteus_query_res_.resize(nb_joints_);
        joint_signs_.resize(nb_joints_);
        joint_offsets_.resize(nb_joints_);
        joint_encoder_ambiguities_.resize(nb_joints_);
        joint_has_resolved_ambiguity_.resize(nb_joints_);
        joint_offset_from_encoder_ambiguity_.resize(nb_joints_);

        // Moteus buffers
        moteus_command_buf_.clear();
        for (size_t joint_idx = 0; joint_idx < nb_joints_; joint_idx++) {
            auto joint_name = joint_names_[joint_idx];
            this->declare_parameter<bool>(joint_name + "/reverse", false);
            this->declare_parameter<double>(joint_name + "/kp_scale", 1);
            this->declare_parameter<double>(joint_name + "/kd_scale", 1);
            this->declare_parameter<double>(joint_name + "/max_torque", 1e9);
            this->declare_parameter<double>(joint_name + "/encoder_ambiguity", 0.0);
            this->declare_parameter<double>(joint_name + "/offset", 0.0);
            
            int id = this->declare_parameter<int64_t>(joint_name + "/can_id", can_id++);
            int bus = this->declare_parameter<int64_t>(joint_name + "/can_bus", 1);
            moteus_command_buf_.push_back({});
            moteus_command_buf_.back().id = id;
            moteus_command_buf_.back().bus = bus;
            joint_uid_to_joint_index_[servo_uid(bus, id)] = joint_idx;

            double encoder_ambiguity = this->get_parameter(joint_name + "/encoder_ambiguity").as_double();
            joint_encoder_ambiguities_[joint_idx] = encoder_ambiguity;
            joint_offsets_[joint_idx] = this->get_parameter(joint_name + "/offset").as_double();
            joint_has_resolved_ambiguity_[joint_idx] = false;

            RCLCPP_INFO_STREAM(this->get_logger(), "Adding joint: " << joint_name << ", CAN bus: " << bus << ", id " << id);
        }
        moteus_reply_buf_.resize(moteus_command_buf_.size() * 2); // larger in case there's addition messages

        moteus::Pi3HatMoteusInterface::Options interface_options;
        interface_options.cpu = 1; // TODO make param
        moteus_interface_ = std::make_shared<moteus::Pi3HatMoteusInterface>(interface_options);

        joint_pub_ = this->create_publisher<sensor_msgs::msg::JointState>("~/joint_states", 10);
        joint_sub_ = this->create_subscription<trajectory_msgs::msg::JointTrajectory>(
            "~/joint_traj", 10, std::bind(&MoteusServo::traj_cb, this, std::placeholders::_1));

        sensors_pub_ = this->create_publisher<moteus_drv::msg::StampedSensors>("~/motor_sensors", 10);
        e_stop_sub_ = this->create_subscription<std_msgs::msg::Bool>(
            "~/e_stop", 10, std::bind(&MoteusServo::e_stop_cb, this, std::placeholders::_1));

        resolve_encoder_ambiguity();

        // const int r = ::mlockall(MCL_CURRENT | MCL_FUTURE);
        // if (r < 0) {
        //     throw std::runtime_error("Error locking memory");
        // }
        this->declare_parameter<double>("update_rate");
        double update_rate =  this->get_parameter("update_rate").as_double();
        timer_ = this->create_wall_timer(1000ms/update_rate, std::bind(&MoteusServo::timer_cb, this));
    }

private:

    void set_moteus_command_buf()
    {
        moteus::PositionResolution cmd_res;
        cmd_res.position = moteus::Resolution::kInt16;
        cmd_res.velocity = moteus::Resolution::kInt16;
        cmd_res.feedforward_torque = moteus::Resolution::kInt16;
        cmd_res.kp_scale = moteus::Resolution::kInt8;
        cmd_res.kd_scale = moteus::Resolution::kInt8;
        cmd_res.maximum_torque = moteus::Resolution::kInt16;
        cmd_res.stop_position = moteus::Resolution::kIgnore;
        cmd_res.watchdog_timeout = moteus::Resolution::kIgnore;
        moteus::QueryCommand query; // default query
        assert(query.any_set());
        double global_max_torque = this->get_parameter("global_max_torque").as_double();
        for (size_t joint_idx = 0; joint_idx < nb_joints_; joint_idx++)
        {
            joint_offsets_[joint_idx] = this->get_parameter(joint_names_[joint_idx] + "/offset").as_double();
            bool rev = this->get_parameter(joint_names_[joint_idx] + "/reverse").as_bool();
            if (rev) {
                joint_signs_[joint_idx] = -1;
            } else {
                joint_signs_[joint_idx] = 1;
            }
            // bus & id set in constructor
            moteus_command_buf_[joint_idx].resolution = cmd_res;
            moteus_command_buf_[joint_idx].mode = moteus::Mode::kStopped;
            moteus_command_buf_[joint_idx].position = moteus::PositionCommand();
            moteus_command_buf_[joint_idx].position.position = std::numeric_limits<double>::quiet_NaN();
            moteus_command_buf_[joint_idx].position.velocity = 0;
            moteus_command_buf_[joint_idx].position.feedforward_torque = 0;

            double max_torque = this->get_parameter(joint_names_[joint_idx] + "/max_torque").as_double();
            max_torque = std::min(max_torque, global_max_torque);
            moteus_command_buf_[joint_idx].position.maximum_torque = max_torque;
            moteus_command_buf_[joint_idx].position.kp_scale = this->get_parameter(joint_names_[joint_idx] + "/kp_scale").as_double();
            moteus_command_buf_[joint_idx].position.kd_scale = this->get_parameter(joint_names_[joint_idx] + "/kd_scale").as_double();
            moteus_command_buf_[joint_idx].query = query;
        }
    }


    void timer_cb()
    {
        auto now = this->now();
        set_moteus_command_buf();

        for (size_t joint_idx = 0; joint_idx < nb_joints_; joint_idx++)
        {
            if (e_stop_) {
                continue;
            }

            if (joint_traj_[joint_idx].points.size() > 0) {
                // check for timeout and index in trajectory
                if ((now - joint_traj_[joint_idx].header.stamp).seconds() > joint_command_timeout_) {
                    joint_traj_[joint_idx].points.clear();
                    RCLCPP_WARN_STREAM(this->get_logger(), "Joint " << joint_names_[joint_idx] << " timed out");
                } else {
                    const double revolutions = 1/(2*M_PI);
                    size_t traj_idx = 0; // TODO: handle multiple traj points
                    moteus_command_buf_[joint_idx].mode = moteus::Mode::kPosition;
                    if (joint_traj_[joint_idx].points[traj_idx].positions.size() == 1) {
                        double p = joint_traj_[joint_idx].points[traj_idx].positions[0];
                        auto total_offset = joint_offset_from_encoder_ambiguity_[joint_idx] + joint_offsets_[joint_idx];
                        moteus_command_buf_[joint_idx].position.position = revolutions * ((p + total_offset) * joint_signs_[joint_idx]);
                    }
                    if (joint_traj_[joint_idx].points[traj_idx].velocities.size() == 1) {
                        double v = joint_traj_[joint_idx].points[traj_idx].velocities[0];
                        moteus_command_buf_[joint_idx].position.velocity = revolutions * v * joint_signs_[joint_idx];
                    }
                    if (joint_traj_[joint_idx].points[traj_idx].effort.size() == 1) {
                        double t = joint_traj_[joint_idx].points[traj_idx].effort[0];
                        moteus_command_buf_[joint_idx].position.feedforward_torque = t * joint_signs_[joint_idx];
                    }
                }
            }
        }

        moteus::Pi3HatMoteusInterface::Data moteus_io_data;
        moteus_io_data.commands = { moteus_command_buf_.data(), moteus_command_buf_.size() };
        moteus_io_data.replies = { moteus_reply_buf_.data(), moteus_reply_buf_.size() };
        auto promise = std::make_shared<std::promise<moteus::Pi3HatMoteusInterface::Output>>();
        moteus_interface_->Cycle(
            moteus_io_data,
            [promise](const moteus::Pi3HatMoteusInterface::Output& output) {
                promise->set_value(output);
            });
        std::future<moteus::Pi3HatMoteusInterface::Output> can_result = promise->get_future();
        assert(can_result.valid());
        const auto current_values = can_result.get(); // waits for result
        const auto rx_count = current_values.query_result_size;
        // std::cout << "rx count " << rx_count << std::endl;

        for (size_t i = 0; i < rx_count; i++)
        {
            int bus = moteus_reply_buf_[i].bus;
            int id = moteus_reply_buf_[i].id;
            size_t joint_idx = joint_uid_to_joint_index_[servo_uid(bus, id)];
            if (moteus_reply_buf_[i].result.mode == moteus::Mode::kFault) {
                RCLCPP_ERROR_STREAM_THROTTLE(this->get_logger(), *this->get_clock(), 500 /* [ms] */,
                    "Fault joint: " << joint_names_[joint_idx] << ", fault code: " << moteus_reply_buf_[i].result.fault);
            }
            if (moteus_reply_buf_[i].result.mode == moteus::Mode::kPositionTimeout) {
                RCLCPP_ERROR_STREAM_THROTTLE(this->get_logger(), *this->get_clock(), 500 /* [ms] */,
                    "Position timeout joint: " << joint_names_[joint_idx]);
            }
            std::get<0>(moteus_query_res_[joint_idx]) = moteus_reply_buf_[i].result;
            std::get<1>(moteus_query_res_[joint_idx]) = now;
        }

        // publish joint states
        sensor_msgs::msg::JointState msg;
        msg.header.stamp = now;
        std::vector<std::string> joints_not_responding;
        moteus_drv::msg::StampedSensors msg_sensors;
        for (size_t joint_idx = 0; joint_idx < nb_joints_; joint_idx++)
        {
            auto joint_name = joint_names_[joint_idx];
            auto res = std::get<0>(moteus_query_res_[joint_idx]);
            auto timestamp = std::get<1>(moteus_query_res_[joint_idx]);
            // RCLCPP_INFO_STREAM(this->get_logger(), "now: " << now.seconds());
            // RCLCPP_INFO_STREAM(this->get_logger(), "timestamp: " << timestamp.seconds());
            if (std::isfinite(res.position) && (now - timestamp).seconds() < joint_state_timeout_) {
                msg.name.push_back(joint_name);
                double p = res.position * 2 * M_PI;
                double sign = joint_signs_[joint_idx];
                auto total_offset = joint_offset_from_encoder_ambiguity_[joint_idx] + joint_offsets_[joint_idx];
                msg.position.push_back(p * sign - total_offset);
                msg.velocity.push_back(res.velocity * 2 * M_PI * sign);
                msg.effort.push_back(res.torque * sign);

                msg_sensors.motor_names.push_back(joint_name);
                msg_sensors.temperatures.push_back(res.temperature);
                msg_sensors.voltages.push_back(res.voltage);

            } else {
                joints_not_responding.push_back(joint_name);
            }
        }
        joint_pub_->publish(msg);
        sensors_pub_->publish(msg_sensors);

        if (!joints_not_responding.empty()) {
            // concatenate joints_not_responding
            std::string joint_list_str;
            for (size_t i = 0; i < joints_not_responding.size(); i++) {
                joint_list_str += joints_not_responding[i];
                if (i < joints_not_responding.size() - 1) {
                    joint_list_str += ", ";
                }
            }
            RCLCPP_WARN_STREAM_THROTTLE(this->get_logger(), *this->get_clock(), 100 /* [ms] */,
                "Joints not responding: " << joint_list_str);
        }
    }

    void resolve_encoder_ambiguity()
    {
        auto timeout = 3s;
        set_moteus_command_buf();

        moteus::Pi3HatMoteusInterface::Data moteus_io_data;
        // For each motor, compute the ambiguity offset:
        for (size_t joint_idx = 0; joint_idx < nb_joints_; joint_idx++) {
            auto start = this->now();
            auto now = this->now();
            while (now - start < timeout){

                moteus_io_data.commands = { moteus_command_buf_.data(), moteus_command_buf_.size() };
                moteus_io_data.replies = { moteus_reply_buf_.data(), moteus_reply_buf_.size() };
                auto promise = std::make_shared<std::promise<moteus::Pi3HatMoteusInterface::Output>>();
                moteus_interface_->Cycle(
                    moteus_io_data,
                    [promise](const moteus::Pi3HatMoteusInterface::Output& output) {
                        promise->set_value(output);
                    });
                std::future<moteus::Pi3HatMoteusInterface::Output> can_result = promise->get_future();
                assert(can_result.valid());
                const auto current_values = can_result.get(); // waits for result
                const auto rx_count = current_values.query_result_size;

                for (size_t i = 0; i < rx_count; i++)
                {
                    int bus = moteus_reply_buf_[i].bus;
                    int id = moteus_reply_buf_[i].id;
                    size_t joint_idx = joint_uid_to_joint_index_[servo_uid(bus, id)];
                    if (moteus_reply_buf_[i].result.mode == moteus::Mode::kFault) {
                        RCLCPP_ERROR_STREAM_THROTTLE(this->get_logger(), *this->get_clock(), 500 /* [ms] */,
                            "Fault joint: " << joint_names_[joint_idx] << ", fault code: " << moteus_reply_buf_[i].result.fault);
                            break;
                    }
                    if (moteus_reply_buf_[i].result.mode == moteus::Mode::kPositionTimeout) {
                        RCLCPP_ERROR_STREAM_THROTTLE(this->get_logger(), *this->get_clock(), 500 /* [ms] */,
                            "Position timeout joint: " << joint_names_[joint_idx]);
                            break;
                    }
                    std::get<0>(moteus_query_res_[joint_idx]) = moteus_reply_buf_[i].result;
                    std::get<1>(moteus_query_res_[joint_idx]) = now;
                }
<<<<<<< HEAD
                // std::this_thread::sleep_for(100ms);
=======
                std::this_thread::sleep_for(100ms);
                now = this->now();
>>>>>>> e5964114

                auto res = std::get<0>(moteus_query_res_[joint_idx]);
                if (!std::isfinite(res.position)) {
                    RCLCPP_WARN_STREAM_THROTTLE(this->get_logger(), *this->get_clock(), 500 /* [ms] */,
                            "Joint " << joint_names_[joint_idx] << " not responding");
                    continue;
                }
                auto output = res.position;
                std::cout << "Joint " << joint_names_[joint_idx] << " position: " << output << std::endl;
                double p = 0; // TODO param
                double k = std::round((output - p) * joint_encoder_ambiguities_[joint_idx]);
                joint_offset_from_encoder_ambiguity_[joint_idx] = k / joint_encoder_ambiguities_[joint_idx] * 2 * M_PI;
                std::cout << "joint_offset_from_encoder_ambiguity_ = " << joint_offset_from_encoder_ambiguity_[joint_idx] << std::endl;
                joint_has_resolved_ambiguity_[joint_idx] = true;
                break;
            }
            if (joint_has_resolved_ambiguity_[joint_idx] == false) {
                RCLCPP_ERROR_STREAM(this->get_logger(), "Joint " << joint_names_[joint_idx] << " did not resolve ambiguity");
            }
        }
    }

    void traj_cb(const trajectory_msgs::msg::JointTrajectory::SharedPtr msg)
    {
        for (size_t msg_joint_idx = 0; msg_joint_idx < msg->joint_names.size(); msg_joint_idx++) {
            auto pos = std::find(joint_names_.begin(), joint_names_.end(), msg->joint_names[msg_joint_idx]);
            if (pos != joint_names_.end()) {
                size_t joint_idx = std::distance(joint_names_.begin(), pos);
                joint_traj_[joint_idx].header = msg->header;
                joint_traj_[joint_idx].points.resize(msg->points.size());
                for (size_t i = 0; i < msg->points.size(); i++) {
                    joint_traj_[joint_idx].points[i].time_from_start = msg->points[i].time_from_start;
                    if (msg_joint_idx < msg->points[i].positions.size()) {
                        joint_traj_[joint_idx].points[i].positions.resize(1);
                        joint_traj_[joint_idx].points[i].positions[0] = msg->points[i].positions[msg_joint_idx];
                    } else {
                        joint_traj_[joint_idx].points[i].positions.resize(0);
                    }
                    if (msg_joint_idx < msg->points[i].velocities.size()) {
                        joint_traj_[joint_idx].points[i].velocities.resize(1);
                        joint_traj_[joint_idx].points[i].velocities[0] = msg->points[i].velocities[msg_joint_idx];
                    } else {
                        joint_traj_[joint_idx].points[i].velocities.resize(0);
                    }
                    if (msg_joint_idx < msg->points[i].effort.size()) {
                        joint_traj_[joint_idx].points[i].effort.resize(1);
                        joint_traj_[joint_idx].points[i].effort[0] = msg->points[i].effort[msg_joint_idx];
                    } else {
                        joint_traj_[joint_idx].points[i].effort.resize(0);
                    }
                }
            }
        }
    }

    void e_stop_cb(const std_msgs::msg::Bool::SharedPtr msg)
    {
        if (msg->data) {
            RCLCPP_INFO_STREAM_THROTTLE(this->get_logger(), *this->get_clock(), 500 /* [ms] */, "E-stop active");
        } else if (e_stop_) {
            RCLCPP_INFO_STREAM(this->get_logger(), "E-stop cleared");
        }
        e_stop_ = msg->data;
    }

    static size_t servo_uid(int bus, int id)
    {
        return (bus << 8) + id;
    }

    std::vector<std::string> joint_names_;
    size_t nb_joints_;
    std::vector<double> joint_encoder_ambiguities_;
    std::vector<double> joint_signs_;
    std::vector<double> joint_offsets_;
    std::vector<double> joint_offset_from_encoder_ambiguity_;
    std::vector<bool> joint_has_resolved_ambiguity_;

    std::map<size_t, size_t> joint_uid_to_joint_index_;
    double joint_state_timeout_;
    double joint_command_timeout_;
    bool e_stop_ = false;

    rclcpp::Publisher<sensor_msgs::msg::JointState>::SharedPtr joint_pub_;
    rclcpp::Publisher<moteus_drv::msg::StampedSensors>::SharedPtr sensors_pub_;

    rclcpp::Subscription<trajectory_msgs::msg::JointTrajectory>::SharedPtr joint_sub_;
    std::vector<trajectory_msgs::msg::JointTrajectory> joint_traj_;
    rclcpp::TimerBase::SharedPtr timer_;
    rclcpp::Subscription<std_msgs::msg::Bool>::SharedPtr e_stop_sub_;

    std::vector<moteus::Pi3HatMoteusInterface::ServoCommand> moteus_command_buf_;
    std::vector<moteus::Pi3HatMoteusInterface::ServoReply> moteus_reply_buf_;
    std::shared_ptr<moteus::Pi3HatMoteusInterface> moteus_interface_;
    std::vector<std::tuple<moteus::QueryResult, rclcpp::Time>> moteus_query_res_;
};

RCLCPP_COMPONENTS_REGISTER_NODE(MoteusServo)<|MERGE_RESOLUTION|>--- conflicted
+++ resolved
@@ -293,12 +293,8 @@
                     std::get<0>(moteus_query_res_[joint_idx]) = moteus_reply_buf_[i].result;
                     std::get<1>(moteus_query_res_[joint_idx]) = now;
                 }
-<<<<<<< HEAD
-                // std::this_thread::sleep_for(100ms);
-=======
                 std::this_thread::sleep_for(100ms);
                 now = this->now();
->>>>>>> e5964114
 
                 auto res = std::get<0>(moteus_query_res_[joint_idx]);
                 if (!std::isfinite(res.position)) {
