#!/usr/bin/env python3

import rclpy
from rclpy.node import Node
from trajectory_msgs.msg import JointTrajectory, JointTrajectoryPoint
from sensor_msgs.msg import JointState
import numpy as np
import threading

TIME_PERIOD = 0.01
VEL_MAX = 0.5
MAX_TRIGGER_EFFORT = 1.5
COUNTER_TRIGGER = 20
EPSILON = 0.01


class JointCalibration(Node):
    def __init__(self):
        super().__init__('joint_calibration_publisher')
        # this will get moteus_drv share folder.
        # on the rasberrypi: /home/biped-raspi/biped_ws/install/moteus_drv/share/moteus_drv
        self.ws_share_folder = self.declare_parameter('install_folder').value

        list_motors = self.declare_parameter('joints', rclpy.Parameter.Type.STRING_ARRAY).value
        self.get_logger().info(f'List of motors: {list_motors}')

        self.joints_dictionary = { # TODO populate this dict from the config params.yaml
            'joint_names': list_motors,
            'is_calibrated': [False]*len(list_motors),
            'joint_pos': [None]*len(list_motors),
            'joint_vel': [None]*len(list_motors),
            'joint_effort': [None]*len(list_motors),
            'center_pos': [None]*len(list_motors),
            'upper_limit': [None]*len(list_motors),
            'lower_limit': [None]*len(list_motors),
            'initial_pos': [None]*len(list_motors),
        }

        for i, joint_name in enumerate(self.joints_dictionary['joint_names']):
            offset_param_str = f'{joint_name}/offset'
            self.declare_parameter(offset_param_str, 0.0)


        self.lock = threading.Lock()

        self.counter = 0
        self.counter_ramp_center = 0
        self.write_offsets = False

        self.velocity_max = VEL_MAX
        if self.velocity_max < 0:
            self.get_logger().info('Starting velocity max cannot be negative')
            return

        self.setpt_pos = None
        self.setpt_vel = None

        self.pub_trajectory = self.create_publisher(JointTrajectory, 'joint_trajectory', 10)
        self.joint_states_sub = self.create_subscription(JointState, 'joint_states', self.joint_states_callback, 10)
        self.timer_period = TIME_PERIOD # seconds

        self.timer = self.create_timer(self.timer_period, self.timer_callback)

    def joint_states_callback(self, msg):
        with self.lock:
            for _, joint in enumerate(self.joints_dictionary['joint_names']):
                if joint in msg.name:
                    idx = msg.name.index(joint)
                    self.joints_dictionary['joint_pos'][idx] = msg.position[idx]
                    self.joints_dictionary['joint_vel'][idx] = msg.velocity[idx]
                    self.joints_dictionary['joint_effort'][idx] = msg.effort[idx]
                    self.joints_dictionary['initial_pos'][idx] = msg.position[idx]

    def get_calibration_setpt_msg(self, joint, idx):
        with self.lock:

            joint_effort = self.joints_dictionary['joint_effort'][idx]
            # if the joint is not moving and the center pos is not determined, record the position
            if np.abs(joint_effort) > MAX_TRIGGER_EFFORT and self.joints_dictionary['center_pos'][idx] is None:
                if self.velocity_max > 0 and self.counter > COUNTER_TRIGGER: # going forward
                    self.get_logger().info(f'Joint {joint} is not moving, record position')
                    self.joints_dictionary['upper_limit'][idx] = self.joints_dictionary['joint_pos'][idx]
                    self.get_logger().info(f'Upper Limit: {self.joints_dictionary["upper_limit"][idx]}')
                    self.velocity_max = -self.velocity_max
                    self.counter = 0

                if (self.velocity_max < 0 and self.counter > COUNTER_TRIGGER): # going backward
                    self.get_logger().info(f'Joint {joint} is not moving, record position')
                    self.joints_dictionary['lower_limit'][idx] = self.joints_dictionary['joint_pos'][idx]
                    self.get_logger().info(f'Lower Limit: {self.joints_dictionary["lower_limit"][idx]}')
                    self.velocity_max = -self.velocity_max
                    # set center position
                    self.joints_dictionary['center_pos'][idx] = (self.joints_dictionary['upper_limit'][idx] + self.joints_dictionary['lower_limit'][idx])/2
                    self.get_logger().info(f'Center Position: {self.joints_dictionary["center_pos"][idx]}')
                    self.counter = 0

            # center pos is determined, move the joint to the center pos
            if self.joints_dictionary['center_pos'][idx] is not None:
                if np.abs(self.joints_dictionary['joint_pos'][idx] - self.joints_dictionary['center_pos'][idx]) > EPSILON:
                    # drive the robot to the center position by ramping down position
                    self.setpt_pos = self.velocity_max*self.counter_ramp_center*TIME_PERIOD + self.joints_dictionary["lower_limit"][idx]
                    self.setpt_vel = self.velocity_max
                    self.counter_ramp_center += 1

                # verify the center position was achieved
                if np.abs(self.joints_dictionary['joint_pos'][idx] - self.joints_dictionary['center_pos'][idx]) < EPSILON:
                    self.joints_dictionary['is_calibrated'][idx] = True
                    self.velocity_max = self.velocity_max
                    self.counter = 0
                    self.counter_ramp_center = 0
                    self.get_logger().info(f'Joint {joint} is calibrated')
                    self.get_logger().info(f'Center Position achieved: {self.joints_dictionary["joint_pos"][idx]}')

                # check for overshooting (todo make this better)
                if self.velocity_max > 0 and self.joints_dictionary['joint_pos'][idx] > self.joints_dictionary['center_pos'][idx]:
                    self.get_logger().info(f'Overshooting, stop the joint')
                    self.setpt_vel = 0
                    self.joints_dictionary['is_calibrated'][idx] = True
                    self.get_logger().info(f'Joint position achieved: {self.joints_dictionary["joint_pos"][idx]}')
                    self.counter = 0
                    self.counter_ramp_center = 0

                if self.velocity_max < 0 and self.joints_dictionary['joint_pos'][idx] < self.joints_dictionary['center_pos'][idx]:
                    self.get_logger().info(f'Overshooting, stop the joint')
                    self.get_logger().info(f'Joint position achieved: {self.joints_dictionary["joint_pos"][idx]}')
                    self.setpt_vel = 0
                    self.joints_dictionary['is_calibrated'][idx] = True
                    self.counter = 0
                    self.counter_ramp_center = 0

            # center pos was not determined, move the joint
            if self.joints_dictionary['center_pos'][idx] is None:
                self.setpt_pos = self.velocity_max*self.counter*(TIME_PERIOD*0.1) + self.joints_dictionary['initial_pos'][idx]
                self.setpt_vel = self.velocity_max

            if self.setpt_pos is None or self.setpt_vel is None:
                self.get_logger().info('Setpoint position or velocity is None')
                return

            joint_traj_pt_msg = JointTrajectoryPoint()
            joint_traj_pt_msg.positions.append(self.setpt_pos)
            joint_traj_pt_msg.velocities.append(self.setpt_vel)
            joint_traj_pt_msg.effort.append(0)

            return joint_traj_pt_msg

    def timer_callback(self):
        if self.joints_dictionary['is_calibrated'] == [True]*len(self.joints_dictionary['joint_names']) and self.write_offsets == False:
            self.get_logger().info('All motors are calibrated')

            self.get_logger().info('Writing offsets to file')
            file_name = '/root/ws/src/biped/moteus_drv/config/params.yaml'
            with open(file_name, 'a') as output_file:
                output_file.write('\n')

            for i, joint in enumerate(self.joints_dictionary['joint_names']):
                self.get_logger().info('i: ' + str(i))
                offset_param_str = f'{joint}/offset'
                offset_param = self.get_parameter(offset_param_str).get_parameter_value()
                new_offset_param = rclpy.parameter.Parameter(offset_param_str,
                                                         rclpy.Parameter.Type.DOUBLE,
                                                         self.joints_dictionary['center_pos'][i])
                self.set_parameters([new_offset_param])
                new_param_value = self.get_parameter(offset_param_str).get_parameter_value().double_value
                self.get_logger().info(f'New offset for {joint}: {new_param_value}')

<<<<<<< HEAD
                # this will save to share folder which is symlinked to the original file.
                file_name = self.ws_share_folder + '/config/params.yaml'
=======
>>>>>>> a508b04c
                with open(file_name, 'a') as output_file:
                    output_file.write(f'    {joint}/offset: {new_param_value}\n')

                self.get_logger().info(f'Joint {joint} position after calibration: {self.joints_dictionary["joint_pos"][i]}')
            self.write_offsets = True

            # exit ros
            # rclpy.shutdown()
            # return

        if None in self.joints_dictionary['joint_pos'] or \
            None in self.joints_dictionary['joint_vel'] or \
            None in self.joints_dictionary['joint_effort'] or \
            None in self.joints_dictionary['initial_pos']:
            self.get_logger().info('No joint states received yet')
            return

        msg = JointTrajectory()
        msg.header.stamp = self.get_clock().now().to_msg()
        # take the first uncalibrated joint and calibrate it
        for i, joint in enumerate(self.joints_dictionary['joint_names']):
            if self.joints_dictionary['is_calibrated'][i] == False:
                # self.get_logger().info(f'Calibrating joint {joint}')
                joint_traj_pt_msg = self.get_calibration_setpt_msg(joint, i)
                msg.joint_names.append(joint)
                msg.points.append(joint_traj_pt_msg)
                break

        for i, joint in enumerate(self.joints_dictionary['joint_names']):
            if self.joints_dictionary['is_calibrated'][i] == True:
                msg.joint_names.append(joint)
                joint_traj_pt_msg = JointTrajectoryPoint()
                joint_traj_pt_msg.positions.append(self.joints_dictionary['center_pos'][i])
                joint_traj_pt_msg.velocities.append(0)
                joint_traj_pt_msg.effort.append(0)
                msg.points.append(joint_traj_pt_msg)
        self.pub_trajectory.publish(msg)

        self.counter += 1

def main(args=None):
    rclpy.init(args=args)
    joint_trajectory_publisher = JointCalibration()
    rclpy.spin(joint_trajectory_publisher)
    joint_trajectory_publisher.destroy_node()
    rclpy.shutdown()

if __name__ == '__main__':
    main()<|MERGE_RESOLUTION|>--- conflicted
+++ resolved
@@ -164,11 +164,8 @@
                 new_param_value = self.get_parameter(offset_param_str).get_parameter_value().double_value
                 self.get_logger().info(f'New offset for {joint}: {new_param_value}')
 
-<<<<<<< HEAD
                 # this will save to share folder which is symlinked to the original file.
                 file_name = self.ws_share_folder + '/config/params.yaml'
-=======
->>>>>>> a508b04c
                 with open(file_name, 'a') as output_file:
                     output_file.write(f'    {joint}/offset: {new_param_value}\n')
 
