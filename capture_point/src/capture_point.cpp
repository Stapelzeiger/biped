--- conflicted
+++ resolved
@@ -92,15 +92,12 @@
         pub_desired_left_contact_ = this->create_publisher<biped_bringup::msg::StampedBool>("~/desired_left_contact", 10);
         pub_desired_right_contact_ = this->create_publisher<biped_bringup::msg::StampedBool>("~/desired_right_contact", 10);
 
-<<<<<<< HEAD
         pub_swing_foot_BF_ = this->create_publisher<geometry_msgs::msg::Vector3Stamped>("~/swing_foot_BF", 10);
         pub_stance_foot_BF_ = this->create_publisher<geometry_msgs::msg::Vector3Stamped>("~/stance_foot_BF", 10);
         pub_dcm_desired_BF_ = this->create_publisher<geometry_msgs::msg::TwistStamped>("~/dcm_desired_BF", 10);
 
         pub_state_ = this->create_publisher<geometry_msgs::msg::Vector3Stamped>("~/state", 10);
 
-=======
->>>>>>> 0b3d76d5
         odometry_sub_ = this->create_subscription<nav_msgs::msg::Odometry>(
             "/odometry", 10, std::bind(&CapturePoint::odometry_callback, this, _1));
 
@@ -769,16 +766,13 @@
     rclcpp::Subscription<biped_bringup::msg::StampedBool>::SharedPtr contact_left_sub_;
     rclcpp::Subscription<geometry_msgs::msg::TwistStamped>::SharedPtr vel_cmd_sub_;
 
-<<<<<<< HEAD
     rclcpp::Publisher<geometry_msgs::msg::Vector3Stamped>::SharedPtr pub_swing_foot_BF_;
     rclcpp::Publisher<geometry_msgs::msg::Vector3Stamped>::SharedPtr pub_stance_foot_BF_;
     rclcpp::Publisher<geometry_msgs::msg::TwistStamped>::SharedPtr pub_dcm_desired_BF_;
 
     rclcpp::Subscription<rosgraph_msgs::msg::Clock>::SharedPtr clock_sub_;
-=======
     rclcpp::Subscription<std_msgs::msg::Bool>::SharedPtr e_stop_sub_;
     bool e_stop_;
->>>>>>> 0b3d76d5
 
     std::shared_ptr<tf2_ros::TransformListener> tf_listener_{nullptr};
     std::unique_ptr<tf2_ros::Buffer> tf_buffer_;
